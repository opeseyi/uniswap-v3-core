--- conflicted
+++ resolved
@@ -7,14 +7,9 @@
     using SafeMath for uint;
 
     string public constant override name = 'Uniswap V2';
-<<<<<<< HEAD
     string public override symbol = 'UNI-V2';
 
-    uint8 public constant override  decimals = 18;
-=======
-    string public constant override symbol = 'UNI-V2';
     uint8 public constant override decimals = 18;
->>>>>>> 3b35b738
     uint  public override totalSupply;
     mapping(address => uint) public override balanceOf;
     mapping(address => mapping(address => uint)) public override allowance;
